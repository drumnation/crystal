--- conflicted
+++ resolved
@@ -25,11 +25,7 @@
   const [isEditing, setIsEditing] = useState(false);
   const [editName, setEditName] = useState(session.name);
   const [gitStatus, setGitStatus] = useState<GitStatus | undefined>(session.gitStatus);
-<<<<<<< HEAD
-  const gitStatusLoading = isGitStatusLoading(session.id);
   const { menuState, openMenu, closeMenu, isMenuOpen } = useContextMenu();
-=======
->>>>>>> 1bd6b54a
   
   // Selective subscription for git status loading state
   const gitStatusLoading = useSessionStore((state) => state.gitStatusLoading.has(session.id));
