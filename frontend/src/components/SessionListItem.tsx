--- conflicted
+++ resolved
@@ -25,10 +25,6 @@
   const [isEditing, setIsEditing] = useState(false);
   const [editName, setEditName] = useState(session.name);
   const [gitStatus, setGitStatus] = useState<GitStatus | undefined>(session.gitStatus);
-<<<<<<< HEAD
-  const gitStatusLoading = isGitStatusLoading(session.id);
-=======
->>>>>>> b2d4e451
   const { menuState, openMenu, closeMenu, isMenuOpen } = useContextMenu();
   
   // Selective subscription for git status loading state
